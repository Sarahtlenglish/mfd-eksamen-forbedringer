--- conflicted
+++ resolved
@@ -21,10 +21,7 @@
     type: Boolean,
     default: false
   },
-<<<<<<< HEAD
-=======
   // Show icon option
->>>>>>> edb92943
   showIcon: {
     type: Boolean,
     default: true
