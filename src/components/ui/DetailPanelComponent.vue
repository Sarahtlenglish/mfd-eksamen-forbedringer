<script setup>
import { ref, computed } from 'vue'
import { IconX, IconTrash, IconChevronLeft, IconPencil } from '@tabler/icons-vue'
import EgenkontrolDetailContent from '@/components/detailpanel/EgenkontrolDetailContent.vue'
import EnhederDetailContent from '@/components/detailpanel/EnhederDetailContent.vue'
import EnhederHistoryContent from '@/components/detailpanel/EnhederHistoryContent.vue'
<<<<<<< HEAD
import TjeklisteDetailContent from '@/components/detailpanel/TjeklisteDetailContent.vue'
=======
import CalendarDetailContent from '@/components/detailpanel/CalendarDetailContent.vue'
>>>>>>> 3710553f

const props = defineProps({
  context: {
    type: String,
    required: true,
    validator: value => ['calendar', 'egenkontroller', 'enheder', 'tjeklister', 'brugere'].includes(value)
  },
  item: {
    type: Object,
    default: null
  },
  historyItems: {
    type: Array,
    default: () => []
  },
  // New props for controlling variants
  showBackButton: {
    type: Boolean,
    default: true
  },
  showDeleteButton: {
    type: Boolean,
    default: true
  },
  showEditButton: {
    type: Boolean,
    default: null // Will use canEdit computed property if null
  },
  // New prop for custom title
  customTitle: {
    type: String,
    default: null
  }
})

<<<<<<< HEAD
const emit = defineEmits(['close', 'edit', 'delete', 'back', 'history-toggle'])
=======
const emit = defineEmits(['close', 'delete', 'back', 'edit'])
>>>>>>> 3710553f

// State
const isHistoryMode = ref(false)
const previousItems = ref([])

// Computed properties
const panelTitle = computed(() => {
  if (!props.item) return ''

<<<<<<< HEAD
  // Handle history mode title format
=======
  // For calender context, brug en anden titling (dato)
  if (props.context === 'calendar') {
    if (props.item.date) {
      // Format dato som "2. marts 2025" eller "3. marts 2025"
      return props.item.date.toLocaleDateString('da-DK', {
        day: 'numeric',
        month: 'long',
        year: 'numeric'
      })
    }
    return 'Kalender'
  }

>>>>>>> 3710553f
  if (isHistoryMode.value && props.context === 'enheder') {
    return `${props.item.name} - ${props.item.location || ''}`
  }

  // Context-specific title properties
  if (props.context === 'tjeklister' && props.item.tjekliste) {
    return props.item.tjekliste + ' - Tjekliste'
  }

  if (props.context === 'egenkontroller' && props.item.title) {
    return props.item.title
  }

  // Default to name property
  return props.item.name || ''
})

// Computed property for styling classes
const titleClasses = computed(() => {
  if (props.context === 'calendar') {
    return 'detail-title calendar-title'
  }
  return 'detail-title'
})

// Determined if the item can be edited
const canEdit = computed(() => {
<<<<<<< HEAD
  // Determine if the current item can be edited based on context
  // Don't allow editing in history mode
  return ['egenkontroller', 'enheder', 'brugere'].includes(props.context) && !isHistoryMode.value
})

const shouldShowEditButton = computed(() => {
  // Use the showEditButton prop if provided, otherwise fall back to canEdit
  return props.showEditButton !== null ? props.showEditButton : canEdit.value
})

// Determine when to show back button
const shouldShowBackButton = computed(() => {
  // If we're in history mode, show the back button regardless of prop
  // Otherwise, use the prop value
  return isHistoryMode.value || props.showBackButton
=======
  return ['egenkontroller', 'enheder', 'brugere'].includes(props.context)
>>>>>>> 3710553f
})

// Methods
const toggleHistoryMode = () => {
  isHistoryMode.value = !isHistoryMode.value
  // Emit an event so parent components can react if needed
  emit('history-toggle', isHistoryMode.value)
}

function resetHistoryMode() {
  isHistoryMode.value = false
}

// Make sure to expose it
defineExpose({
  resetHistoryMode
})

function handleBackClick() {
  // First check if we're in history mode
  if (isHistoryMode.value) {
    // If in history mode, go back to normal view
    isHistoryMode.value = false
    return
  }

  // If not in history mode, use the previous behavior
  if (previousItems.value.length > 0) {
    // Go back to the previous item in the detail panel
    emit('back', previousItems.value.pop())
  } else {
    // Nothing to go back to – close the detail panel
    close()
  }
}

const close = () => {
  emit('close')
}

const handleEdit = () => {
  emit('edit', props.item)
}

const handleDelete = () => {
  emit('delete', props.item)
}
</script>

<template>
  <div class="detail-panel" :class="{ 'calendar-panel': context === 'calendar' }" v-if="item">
    <!-- Header - Directly in the main component -->
<<<<<<< HEAD
    <div class="detail-panel-header">
      <div v-if="shouldShowBackButton" class="back-button-container">
        <button @click="handleBackClick" class="back-button">
=======
    <div class="detail-panel-header" :class="{ 'calendar-header': context === 'calendar' }">
      <div class="back-button-container" v-if="context !== 'calendar'">
        <span @click="handleBackClick" class="back-button">
>>>>>>> 3710553f
          <IconChevronLeft/>
        </button>
      </div>
<<<<<<< HEAD
      <div class="detail-title-container" :class="{ 'no-back-button': !shouldShowBackButton }">
        <h2 class="detail-title">{{ panelTitle }}</h2>
      </div>
      <div class="detail-actions">
        <button v-if="shouldShowEditButton" @click="handleEdit" class="edit-button">
          <IconPencil/>
        </button>
        <button @click="close" class="close-button">
=======
      <div class="detail-title-container">
        <h2 :class="titleClasses">{{ panelTitle }}</h2>
      </div>
      <div class="detail-actions">
        <span v-if="canEdit && context !== 'calendar'" @click="handleEdit" class="edit-button">
          <IconPencil/>
        </span>
        <span @click="close" class="close-button" :class="{ 'calendar-close': context === 'calendar' }">
>>>>>>> 3710553f
          <IconX/>
        </button>
      </div>
    </div>

    <!-- Dynamic content based on context and mode -->
    <div class="detail-content">
      <!-- Calendar Detail -->
      <CalendarDetailContent
        v-if="context === 'calendar'"
        :item="item"
      />

      <!-- Egenkontrol Detail -->
      <EgenkontrolDetailContent
        v-else-if="context === 'egenkontroller'"
        :item="item"
      />

      <!-- Enheder - Content (Detail or History based on isHistoryMode) -->
      <template v-else-if="context === 'enheder'">
        <EnhederDetailContent
          v-if="!isHistoryMode"
          :item="item"
          @toggle-history="toggleHistoryMode"
        />
        <EnhederHistoryContent
          v-else
          :item="item"
          :history-items="historyItems"
        />
      </template>

      <!-- Tjeklister Detail -->
      <TjeklisteDetailContent
        v-else-if="context === 'tjeklister'"
        :context="context"
        :item="item"
      />

      <!-- Additional contexts can be added here -->

      <!-- Default slot for custom content -->
      <slot name="content"></slot>
    </div>

    <!-- Footer - Directly in the main component -->
    <div v-if="showDeleteButton" class="detail-bottom">
      <div class="detail-actions-bottom">
        <span class="delete-button" @click="handleDelete">
          <IconTrash class="trash-icon"/>
          <span>Slet</span>
        </span>
      </div>
    </div>
  </div>
</template>

<style lang="scss" scoped>
@use '@/assets/variables' as *;
@use '@/assets/icons' as *;

@use '@/assets/variables' as *;
@use '@/assets/icons' as *;

.detail-panel {
  background-color: $neutral-200;
  border-radius: 8px;
  border: 1px solid $neutral-300;
  overflow: hidden;
  display: flex;
  flex-direction: column;
  padding: $detail-panel-padding;
  height: 823px;
  width: 100%;

  &.calendar-panel {
    padding: 18px;
  }

  .detail-panel-header {
    display: flex;
    align-items: center;
    justify-content: space-between;
    background-color: $neutral-200;

    &.calendar-header {
      margin-bottom: $spacing-medium;
      border-bottom: 1px solid $neutral-300;
    }

    .back-button-container {
      min-width: 24px;
    }

    .back-button {
      background: none;
      border: none;
      color: $secondary-500;
      font-size: $icon-medium;
      cursor: pointer;
      display: flex;
      align-items: center;
      justify-content: center;
    }

    .detail-title-container {
<<<<<<< HEAD
      flex: 1;
      text-align: center;

      &.no-back-button {
        text-align: left;
      }
    }

    .detail-title {
=======
>>>>>>> 3710553f
      flex: 1;
    }

    .detail-title {
      margin: 0;
      line-height: $subtitle-1-line-height;
      font-size: $subtitle-1-font-size;
      color: $secondary-900;
      font-weight: $subtitle-1-font-weight;
    }

    .calendar-title {
      font-size: 18px !important;
    }

    .detail-actions {
      display: flex;
      align-items: center;
      gap: 16px;

      .edit-button, .close-button {
        background: none;
        border: none;
        font-size: $icon-medium;
        color: $secondary-500;
        cursor: pointer;
      }

      .calendar-close {
        font-size: 20px;
      }
    }
  }

  .detail-content {
    padding-top: $spacing-large;
    display: flex;
    flex-direction: column;
    flex-grow: 1;
    height: 100%;
    font-size: $body-1-font-size;
    color: $neutral-800;
  }

  .detail-bottom {
    margin-top: auto;

    .detail-actions-bottom {
      display: flex;
      flex-direction: column;
      justify-content: space-between;
      align-items: center;

      .delete-button {
        border: none;
        display: flex;
        align-items: center;
        justify-content: center;
        gap: $spacing-small;
        color: $error-base;
        padding: $spacing-small $spacing-medium;
        border-radius: 4px;
        font-size: $body-2-font-size;
        font-weight: $body-2-font-weight-semibold;
        cursor: pointer;
      }

      .trash-icon {
        font-size: $icon-small;
      }
    }
  }
}

/* Specifik styling for kalendervisningen */
.detail-panel.calendar-panel .detail-content {
  padding-top: 0 !important;
}
</style><|MERGE_RESOLUTION|>--- conflicted
+++ resolved
@@ -4,11 +4,7 @@
 import EgenkontrolDetailContent from '@/components/detailpanel/EgenkontrolDetailContent.vue'
 import EnhederDetailContent from '@/components/detailpanel/EnhederDetailContent.vue'
 import EnhederHistoryContent from '@/components/detailpanel/EnhederHistoryContent.vue'
-<<<<<<< HEAD
-import TjeklisteDetailContent from '@/components/detailpanel/TjeklisteDetailContent.vue'
-=======
 import CalendarDetailContent from '@/components/detailpanel/CalendarDetailContent.vue'
->>>>>>> 3710553f
 
 const props = defineProps({
   context: {
@@ -44,11 +40,7 @@
   }
 })
 
-<<<<<<< HEAD
 const emit = defineEmits(['close', 'edit', 'delete', 'back', 'history-toggle'])
-=======
-const emit = defineEmits(['close', 'delete', 'back', 'edit'])
->>>>>>> 3710553f
 
 // State
 const isHistoryMode = ref(false)
@@ -58,9 +50,6 @@
 const panelTitle = computed(() => {
   if (!props.item) return ''
 
-<<<<<<< HEAD
-  // Handle history mode title format
-=======
   // For calender context, brug en anden titling (dato)
   if (props.context === 'calendar') {
     if (props.item.date) {
@@ -74,22 +63,25 @@
     return 'Kalender'
   }
 
->>>>>>> 3710553f
+  // For calender context, brug en anden titling (dato)
+  if (props.context === 'calendar') {
+    if (props.item.date) {
+      // Format dato som "2. marts 2025" eller "3. marts 2025"
+      return props.item.date.toLocaleDateString('da-DK', {
+        day: 'numeric',
+        month: 'long',
+        year: 'numeric'
+      })
+    }
+    return 'Kalender'
+  }
+
+  // Handle history mode title format
   if (isHistoryMode.value && props.context === 'enheder') {
     return `${props.item.name} - ${props.item.location || ''}`
   }
 
-  // Context-specific title properties
-  if (props.context === 'tjeklister' && props.item.tjekliste) {
-    return props.item.tjekliste + ' - Tjekliste'
-  }
-
-  if (props.context === 'egenkontroller' && props.item.title) {
-    return props.item.title
-  }
-
-  // Default to name property
-  return props.item.name || ''
+  return props.item.name
 })
 
 // Computed property for styling classes
@@ -102,25 +94,7 @@
 
 // Determined if the item can be edited
 const canEdit = computed(() => {
-<<<<<<< HEAD
-  // Determine if the current item can be edited based on context
-  // Don't allow editing in history mode
-  return ['egenkontroller', 'enheder', 'brugere'].includes(props.context) && !isHistoryMode.value
-})
-
-const shouldShowEditButton = computed(() => {
-  // Use the showEditButton prop if provided, otherwise fall back to canEdit
-  return props.showEditButton !== null ? props.showEditButton : canEdit.value
-})
-
-// Determine when to show back button
-const shouldShowBackButton = computed(() => {
-  // If we're in history mode, show the back button regardless of prop
-  // Otherwise, use the prop value
-  return isHistoryMode.value || props.showBackButton
-=======
   return ['egenkontroller', 'enheder', 'brugere'].includes(props.context)
->>>>>>> 3710553f
 })
 
 // Methods
@@ -173,28 +147,12 @@
 <template>
   <div class="detail-panel" :class="{ 'calendar-panel': context === 'calendar' }" v-if="item">
     <!-- Header - Directly in the main component -->
-<<<<<<< HEAD
-    <div class="detail-panel-header">
-      <div v-if="shouldShowBackButton" class="back-button-container">
-        <button @click="handleBackClick" class="back-button">
-=======
     <div class="detail-panel-header" :class="{ 'calendar-header': context === 'calendar' }">
       <div class="back-button-container" v-if="context !== 'calendar'">
         <span @click="handleBackClick" class="back-button">
->>>>>>> 3710553f
           <IconChevronLeft/>
         </button>
       </div>
-<<<<<<< HEAD
-      <div class="detail-title-container" :class="{ 'no-back-button': !shouldShowBackButton }">
-        <h2 class="detail-title">{{ panelTitle }}</h2>
-      </div>
-      <div class="detail-actions">
-        <button v-if="shouldShowEditButton" @click="handleEdit" class="edit-button">
-          <IconPencil/>
-        </button>
-        <button @click="close" class="close-button">
-=======
       <div class="detail-title-container">
         <h2 :class="titleClasses">{{ panelTitle }}</h2>
       </div>
@@ -203,7 +161,6 @@
           <IconPencil/>
         </span>
         <span @click="close" class="close-button" :class="{ 'calendar-close': context === 'calendar' }">
->>>>>>> 3710553f
           <IconX/>
         </button>
       </div>
@@ -311,7 +268,6 @@
     }
 
     .detail-title-container {
-<<<<<<< HEAD
       flex: 1;
       text-align: center;
 
@@ -320,9 +276,7 @@
       }
     }
 
-    .detail-title {
-=======
->>>>>>> 3710553f
+    .detail-title-container {
       flex: 1;
     }
 
